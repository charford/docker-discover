--- conflicted
+++ resolved
@@ -2,11 +2,8 @@
 
 from distutils.spawn import find_executable
 from subprocess import call
-<<<<<<< HEAD
 import os
-=======
 import signal
->>>>>>> e3812d6c
 import sys
 import time
 
