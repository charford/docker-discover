FROM ubuntu:14.04

RUN apt-get update
<<<<<<< HEAD
RUN apt-get install -y wget make gcc binutils python-pip python-dev libssl-dev libffi-dev
=======
RUN apt-get install -y wget make gcc binutils python-pip python-dev libssl-dev libffi-dev bash
>>>>>>> b339c980

WORKDIR /root

RUN wget http://www.haproxy.org/download/1.5/src/haproxy-1.5.1.tar.gz
RUN tar -zxvf haproxy-1.5.1.tar.gz

RUN cd haproxy-1.5.1 && make TARGET=generic && make install

RUN pip install python-etcd Jinja2
RUN touch /var/run/haproxy.pid

ADD . /app

WORKDIR /app

EXPOSE 1936

CMD ["python", "main.py"]
<|MERGE_RESOLUTION|>--- conflicted
+++ resolved
@@ -1,11 +1,8 @@
 FROM ubuntu:14.04
 
 RUN apt-get update
-<<<<<<< HEAD
+
 RUN apt-get install -y wget make gcc binutils python-pip python-dev libssl-dev libffi-dev
-=======
-RUN apt-get install -y wget make gcc binutils python-pip python-dev libssl-dev libffi-dev bash
->>>>>>> b339c980
 
 WORKDIR /root
 
